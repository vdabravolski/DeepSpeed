'''
Copyright 2019 The Microsoft DeepSpeed Team
'''

import os
import torch
import warnings
import torch.distributed as dist

import apex
from apex import amp
from torch.nn.modules import Module
from torch.distributed.distributed_c10d import _get_global_rank
from tensorboardX import SummaryWriter

from deepspeed.runtime.zero.stage2 import FP16_DeepSpeedZeroOptimizer
from deepspeed.runtime.zero.stage1 import FP16_DeepSpeedZeroOptimizer_Stage1
<<<<<<< HEAD
from deepspeed.runtime.zero.utils import is_zero_supported_optimizer
=======
from deepspeed.ops.adam import DeepSpeedCPUAdam
>>>>>>> 1a4a82b6
from deepspeed.runtime.activation_checkpointing import checkpointing as activation_checkpointing
from deepspeed.runtime.fp16.fused_optimizer import FP16_Optimizer
from deepspeed.runtime.fp16.unfused_optimizer import FP16_UnfusedOptimizer
from deepspeed.runtime.config import DeepSpeedConfig, \
    ADAM_OPTIMIZER, LAMB_OPTIMIZER, DEEPSPEED_OPTIMIZERS
from deepspeed.runtime.dataloader import DeepSpeedDataLoader
from deepspeed.runtime.constants import \
    ROUTE_TRAIN, ROUTE_PREDICT, ROUTE_EVAL, \
    TORCH_DISTRIBUTED_DEFAULT_PORT
from deepspeed.runtime.zero.constants import \
    ZERO_OPTIMIZATION_OPTIMIZER_STATES, ZERO_OPTIMIZATION_GRADIENTS
from deepspeed.runtime.csr_tensor import CSRTensor
import deepspeed.runtime.lr_schedules as lr_schedules
from deepspeed.ops.lamb import FusedLamb
from deepspeed.utils import logger
from deepspeed.utils.timer import ThroughputTimer, SynchronizedWallClockTimer

MEMORY_OPT_ALLREDUCE_SIZE = 500000000
SUMMARY_WRITER_DIR_NAME = "JobId"

try:
    from apex_C import flatten
    from apex_C import unflatten
except ImportError:
    try:
        _ = warned_flatten
    except NameError:
        logger.warning(
            "Warning:  apex was installed without --cpp_ext.  Falling back to Python flatten and unflatten."
        )
        warned_flatten = True
    from torch._utils import _flatten_dense_tensors as flatten
    from torch._utils import _unflatten_dense_tensors as unflatten


def split_half_float_double_csr(tensors):
    dtypes = [
        "torch.cuda.HalfTensor",
        "torch.cuda.FloatTensor",
        "torch.cuda.DoubleTensor",
        CSRTensor.type()
    ]
    buckets = []
    for i, dtype in enumerate(dtypes):
        bucket = [t for t in tensors if t.type() == dtype]
        if bucket:
            buckets.append((dtype, bucket))
    return buckets


def _initialize_parameter_parallel_groups(parameter_parallel_size=None):
    data_parallel_size = int(dist.get_world_size())
    if parameter_parallel_size is None:
        parameter_parallel_size = int(data_parallel_size)
    logger.info("data_parallel_size: %s, parameter_parallel_size: %s",
                data_parallel_size,
                parameter_parallel_size)
    assert data_parallel_size % parameter_parallel_size == 0, \
        'world size should be divisible by parameter parallel size'
    rank = dist.get_rank()
    my_group = None
    for i in range(dist.get_world_size() // parameter_parallel_size):
        ranks = range(i * parameter_parallel_size, (i + 1) * parameter_parallel_size)
        group = torch.distributed.new_group(ranks)
        if rank in ranks:
            my_group = group
    return my_group


def print_configuration(args, name):
    logger.info('{}:'.format(name))
    for arg in sorted(vars(args)):
        dots = '.' * (29 - len(arg))
        logger.info('  {} {} {}'.format(arg, dots, getattr(args, arg)))


class DeepSpeedEngine(Module):
    r"""DeepSpeed engine for training.
    """
    def __init__(self,
                 args,
                 model,
                 optimizer=None,
                 model_parameters=None,
                 training_data=None,
                 lr_scheduler=None,
                 mpu=None,
                 dist_init_required=None,
                 collate_fn=None,
                 config_params=None):
        super(DeepSpeedEngine, self).__init__()
        self.client_optimizer = optimizer
        self.client_model_parameters = model_parameters
        self.client_lr_scheduler = lr_scheduler
        self.training_data = training_data
        self.collate_fn = collate_fn
        self.mpu = mpu
        self.data_parallel_group = None
        self.global_steps = 0
        self.micro_steps = 0
        self.skipped_steps = 0
        self.gradient_average = True
        self.warn_unscaled_loss = True
        self.config_params = config_params
        self.loaded_checkpoint_mp_world_size = None
        self.loaded_checkpoint_dp_world_size = None

        if dist_init_required is None:
            dist_init_required = not dist.is_initialized()

        self._mpi_check(args, dist_init_required)

        self.dist_backend = "nccl"
        if dist_init_required:
            if not dist.is_initialized():
                logger.info("Initializing torch distributed with backend: {}".format(
                    self.dist_backend))
                dist.init_process_group(backend=self.dist_backend)
            else:
                logger.warning(
                    "Was given dist_init_required=True but detected that torch"
                    "distributed was already initialized, cannot initialize twice.")

        self._do_args_sanity_check(args)
        self._configure_with_arguments(args, mpu)
        self._do_sanity_check()

        self._init_distributed(dist_init_required)

        self.sample_count = 0
        if self.tensorboard_enabled() and self.global_rank == 0:
            self.summary_writer = self.get_summary_writer()

        # Configure distributed model
        self._configure_distributed_model(model)

        # Configure wall clock timer
        self.timers = SynchronizedWallClockTimer()

        # Throughput timer
        self.tput_timer = ThroughputTimer(
            batch_size=self.train_micro_batch_size_per_gpu(),
            num_workers=self.dp_world_size,
            steps_per_output=self.steps_per_print(),
            monitor_memory=False)

        self.training_dataloader = self.deepspeed_io(
            training_data) if training_data else None

        # Configure optimizer and scheduler
        self.optimizer = None
        self.lr_scheduler = None
        if model_parameters or optimizer:
            self._configure_optimizer(optimizer, model_parameters)
            self._configure_lr_scheduler(lr_scheduler)
            self._report_progress(0)

        # Bookkeeping for csr support
        self.csr_tensor_module_names = set()
        if self.sparse_gradients_enabled():
            for name, module in self.module.named_modules():
                if isinstance(module, torch.nn.Embedding):
                    self.csr_tensor_module_names.add(name + ".weight")
                    logger.info("Will convert {} to sparse (csr) "
                                "tensor during training".format(name))

        self.save_non_zero_checkpoint = False
        self.save_zero_checkpoint = False
        self._configure_checkpointing(dist_init_required)

        if self.global_rank == 0:
            self._config.print('DeepSpeedLight configuration')
            if self.dump_state():
                print_configuration(self, 'DeepSpeedLight')

    def _mpi_check(self, args, dist_init_required):
        if hasattr(args, 'deepspeed_mpi') and args.deepspeed_mpi:
            from mpi4py import MPI
            import subprocess
            comm = MPI.COMM_WORLD
            rank = comm.Get_rank()
            world_size = comm.Get_size()

            master_addr = None
            if rank == 0:
                hostname_cmd = ["hostname -I"]
                result = subprocess.check_output(hostname_cmd, shell=True)
                master_addr = result.decode('utf-8').split()[0]
            master_addr = comm.bcast(master_addr, root=0)

            # Determine local rank by assuming hostnames are unique
            proc_name = MPI.Get_processor_name()
            all_procs = comm.allgather(proc_name)
            local_rank = sum([i == proc_name for i in all_procs[:rank]])

            os.environ['RANK'] = str(rank)
            os.environ['WORLD_SIZE'] = str(world_size)
            args.local_rank = local_rank
            os.environ['MASTER_ADDR'] = master_addr
            os.environ['MASTER_PORT'] = TORCH_DISTRIBUTED_DEFAULT_PORT

            logger.info(
                "Discovered MPI settings of world_rank={}, local_rank={}, world_size={}, master_addr={}, master_port={}"
                .format(os.environ['RANK'],
                        args.local_rank,
                        os.environ['WORLD_SIZE'],
                        os.environ['MASTER_ADDR'],
                        os.environ['MASTER_PORT']))

            if not dist_init_required and dist.is_initialized():
                assert dist.get_rank() == rank, "MPI rank {} does not match torch rank {}".format(rank, dist.get_rank())
                assert dist.get_world_size() == world_size, "MPI world size {} does not match torch world size {}".format(
                    world_size, dist.get_world_size())

    def tensorboard_enabled(self):
        return self._config.tensorboard_enabled

    def tensorboard_output_path(self):
        return self._config.tensorboard_output_path

    def tensorboard_job_name(self):
        return self._config.tensorboard_job_name

    def get_summary_writer(self,
                           name="DeepSpeedJobName",
                           base=os.environ["HOME"] + "/tensorboard"):
        if self.tensorboard_job_name():
            name = self.tensorboard_job_name()
        if self.tensorboard_output_path():
            return SummaryWriter(log_dir=self.tensorboard_output_path())
        if 'DLWS_JOB_ID' in os.environ:
            SUMMARY_WRITER_DIR_NAME = os.environ['DLWS_JOB_ID'] + "/logs"
        return SummaryWriter(log_dir=os.path.join(base, SUMMARY_WRITER_DIR_NAME, name))

    def wall_clock_breakdown(self):
        return self._config.wall_clock_breakdown

    def memory_breakdown(self):
        return self._config.memory_breakdown

    def sparse_gradients_enabled(self):
        return self._config.sparse_gradients_enabled

    def train_batch_size(self):
        return self._config.train_batch_size

    def train_micro_batch_size_per_gpu(self):
        return self._config.train_micro_batch_size_per_gpu

    def optimizer_name(self):
        return self.client_optimizer.__class__.__name__ if self.client_optimizer else self._config.optimizer_name

    def optimizer_params(self):
        return self._config.optimizer_params

    def optimizer_legacy_fusion(self):
        return self._config.optimizer_legacy_fusion

    def scheduler_name(self):
        return self._config.scheduler_name

    def scheduler_params(self):
        return self._config.scheduler_params

    def zero_optimization(self):
        return self._config.zero_enabled

    def zero_allow_untested_optimizer(self):
        return self._config.zero_allow_untested_optimizer

    def zero_reduce_scatter(self):
        return self._config.zero_config.reduce_scatter

    def zero_overlap_comm(self):
        return self._config.zero_config.overlap_comm

    def zero_cpu_offload(self):
        return self._config.zero_config.cpu_offload

    def deepspeed_adam(self):
        return self._config.zero_config.deepspeed_adam
        
    def zero_optimization_stage(self):
        return self._config.zero_optimization_stage

    def zero_reduce_bucket_size(self):
        return self._config.zero_config.reduce_bucket_size

    def zero_allgather_bucket_size(self):
        return self._config.zero_config.allgather_bucket_size

    def zero_optimization_partition_gradients(self):
        return self.zero_optimization_stage() >= ZERO_OPTIMIZATION_GRADIENTS

    def zero_contiguous_gradients(self):
        return self._config.zero_config.contiguous_gradients

    def zero_load_from_fp32_weights(self):
        return self._config.zero_config.load_from_fp32_weights

    def fp16_enabled(self):
        return self._config.fp16_enabled

    def amp_enabled(self):
        return self._config.amp_enabled

    def amp_params(self):
        return self._config.amp_params

    def loss_scale(self):
        return self._config.loss_scale

    def gradient_accumulation_steps(self):
        return self._config.gradient_accumulation_steps

    def allreduce_always_fp32(self):
        return self._config.allreduce_always_fp32

    def postscale_gradients(self):
        return not self._config.prescale_gradients

    def gradient_predivide_factor(self):
        return self._config.gradient_predivide_factor

    def steps_per_print(self):
        return self._config.steps_per_print

    def zero_allgather_partitions(self):
        return self._config.zero_config.allgather_partitions

    def dump_state(self):
        return self._config.dump_state

    def gradient_clipping(self):
        return self._config.gradient_clipping

    def dynamic_loss_scale(self):
        return self._config.loss_scale == 0

    def initial_dynamic_scale(self):
        return self._config.initial_dynamic_scale

    def dynamic_loss_scale_args(self):
        return self._config.dynamic_loss_scale_args

    def _configure_lr_scheduler(self, client_lr_scheduler):
        # First check for scheduler in json configuration
        lr_scheduler = self._scheduler_from_config(self.optimizer)
        if lr_scheduler:
            logger.info(
                f'DeepSpeed using configured LR scheduler = {self.scheduler_name()}')
            self.lr_scheduler = lr_scheduler
        else:
            logger.warning('DeepSpeed using client LR scheduler')
            self.lr_scheduler = client_lr_scheduler
        logger.info(f'DeepSpeed LR Scheduler = {self.lr_scheduler}')

    def _configure_checkpointing(self, dist_init_required):

        dp_rank = self.global_rank
        if self.mpu:
            dp_rank = self.mpu.get_data_parallel_rank()

        # only the first data parallel process needs to store the model checkpoint
        self.save_non_zero_checkpoint = (dp_rank == 0)

        if self.zero_optimization():
            pp_rank = torch.distributed.get_rank(group=self.optimizer.dp_process_group)

            # Only the first parameter parallel process needs to store the
            # optimizer state checkpoints for zero
            self.save_zero_checkpoint = (pp_rank == dp_rank)

    def _scheduler_from_config(self, optimizer):
        scheduler_name = self.scheduler_name()
        if scheduler_name is not None:
            if hasattr(lr_schedules, scheduler_name):
                scheduler = getattr(lr_schedules, scheduler_name)
            else:
                assert hasattr(torch.optim.lr_scheduler, scheduler_name), \
                    f"DeepSpeed does not recognize LR scheduler {scheduler_name}"

                scheduler = getattr(torch.optim.lr_scheduler, scheduler_name)

            scheduler_params = self.scheduler_params()
            instantiated_scheduler = scheduler(optimizer, **scheduler_params)
            return instantiated_scheduler
        else:
            return None

    def _init_distributed(self, dist_init_required):
        if self.local_rank >= 0:
            torch.cuda.set_device(self.local_rank)
            self.device = torch.device("cuda", self.local_rank)
            self.world_size = dist.get_world_size()
            self.global_rank = dist.get_rank()
            logger.info("Set device to local rank {} within node.".format(
                self.local_rank))
        else:
            self.world_size = 1
            self.global_rank = 0
            self.device = torch.device("cuda")

    # Configure based on command line arguments
    def _configure_with_arguments(self, args, mpu):
        self.local_rank = args.local_rank if hasattr(args, 'local_rank') else 0
        self._config = DeepSpeedConfig(args.deepspeed_config,
                                       mpu,
                                       param_dict=self.config_params)

    # Validate command line arguments
    def _do_args_sanity_check(self, args):
        if hasattr(args, 'deepscale_config') and args.deepscale_config is not None:
            logger.warning(
                "************ --deepscale_config is deprecated, please use --deepspeed_config ************"
            )
            if hasattr(args, 'deepspeed_config'):
                assert args.deepspeed_config is None, "Not sure how to proceed, we were given both a deepscale_config and deepspeed_config"
            args.deepspeed_config = args.deepscale_config

        assert hasattr(args, 'local_rank') and type(args.local_rank) == int, \
            'DeepSpeed requires integer command line parameter --local_rank'

        if self.config_params is None:
            assert hasattr(args, 'deepspeed_config') and args.deepspeed_config is not None, \
                'DeepSpeed requires --deepspeed_config to specify configuration file'

            assert os.path.isfile(args.deepspeed_config), \
                'DeepSpeed configuration file: {} is not an existing file'.format(args.deepspeed_config)

    def _is_supported_optimizer(self, optimizer_name):
        return optimizer_name in DEEPSPEED_OPTIMIZERS or \
            getattr(torch.optim, optimizer_name, None) is not None

    # Validate configuration based on command line arguments
    def _do_sanity_check(self):
        if not self.client_optimizer:
            assert self._is_supported_optimizer(self.optimizer_name()), \
                '{} is not a supported DeepSpeed Optimizer'.format(self.optimizer_name())
            assert self.client_model_parameters, \
                'DeepSpeed {} optimizer requires parameters in initialize() call'.format(self.optimizer_name())

        if self.optimizer_name() == LAMB_OPTIMIZER:
            assert self.dynamic_loss_scale(), \
                'DeepSpeed {} optimizer requires dynamic loss scaling'.format(self.optimizer_name())

    def _broadcast_model(self):
        for p in self.module.parameters():
            if torch.is_tensor(p):
                dist.broadcast(p,
                               self.broadcast_src_rank,
                               group=self.data_parallel_group)

    def _configure_distributed_model(self, model):
        self.module = model
        if self.fp16_enabled():
            self.module.half()
        self.module.to(self.device)

        if self.mpu is None:
            self.data_parallel_group = _initialize_parameter_parallel_groups()
            self.dp_world_size = dist.get_world_size()
            self.mp_world_size = 1
            self.broadcast_src_rank = 0
        else:
            self.data_parallel_group = self.mpu.get_data_parallel_group()
            self.dp_world_size = self.mpu.get_data_parallel_world_size()
            self.mp_world_size = self.mpu.get_model_parallel_world_size()
            self.broadcast_src_rank = _get_global_rank(
                self.mpu.get_data_parallel_group(),
                0)
            logger.info(f"global src_rank={self.broadcast_src_rank}")

        if not self.amp_enabled():
            self._broadcast_model()

    # Configure optimizer
    def _configure_optimizer(self, client_optimizer, model_parameters):

        if client_optimizer is not None:
            basic_optimizer = client_optimizer
            logger.info('Using client Optimizer as basic optimizer')
        else:
            basic_optimizer = self._configure_basic_optimizer(model_parameters)
            logger.info(
                'Using DeepSpeed Optimizer param name {} as basic optimizer'.format(
                    self.optimizer_name()))

        logger.info('DeepSpeed Basic Optimizer = {}'.format(basic_optimizer))

        if self.zero_optimization():
            assert not self.amp_enabled(), "Amp and ZeRO are not currently compatible, please use (legacy) fp16 mode which performs similar to amp opt_mode=O2"
            if not is_zero_supported_optimizer(basic_optimizer):
                assert self.zero_allow_untested_optimizer(), \
                    'You are using an untested ZeRO Optimizer. Please add <"zero_allow_untested_optimizer": true> in the configuration file to use it.'

                logger.warning(
                    "**** You are using ZeRO with an untested optimizer, proceed with caution *****"
                )

            self.optimizer = self._configure_zero_optimizer(basic_optimizer)
        elif self.amp_enabled():
            assert not self.fp16_enabled(), "Cannot enable both amp with (legacy) fp16 mode"
            amp_params = self.amp_params()
            logger.info(f"Initializing AMP with these params: {amp_params}")
            self.module, self.optimizer = amp.initialize(self.module, basic_optimizer, **amp_params)
            self._broadcast_model()
        elif self.fp16_enabled():
            self.optimizer = self._configure_fp16_optimizer(basic_optimizer)
        else:
            self.optimizer = basic_optimizer
        logger.info('DeepSpeed Final Optimizer = {}'.format(self.optimizer))
        logger.info('DeepSpeed Final Optimizer = {}'.format(self.optimizer.state_dict()))

    def _configure_basic_optimizer(self, model_parameters):
        optimizer_parameters = self.optimizer_params()
        if 'max_grad_norm' in optimizer_parameters.keys():
            raise ValueError(
                "'max_grad_norm' is not supported as an optimizer parameter, please switch to using the deepspeed parameter 'gradient_clipping' see: https://www.deepspeed.ai/docs/config-json/#gradient-clipping for more details"
            )
        if self.optimizer_name() == ADAM_OPTIMIZER:
            if self.zero_cpu_offload():
                if False: #self.deepspeed_adam():
                    optimizer = DeepSpeedCPUAdam(model_parameters, **optimizer_parameters)
                else:
                    optimizer = torch.optim.Adam(model_parameters, **optimizer_parameters)
                
            else:
                from apex.optimizers.fused_adam import FusedAdam
                optimizer = FusedAdam(model_parameters, **optimizer_parameters)
        elif self.optimizer_name() == LAMB_OPTIMIZER:
            optimizer = FusedLamb(model_parameters, **optimizer_parameters)
        else:
            torch_optimizer = getattr(torch.optim, self.optimizer_name())
            optimizer = torch_optimizer(model_parameters, **optimizer_parameters)
        return optimizer

    def _configure_fp16_optimizer(self, optimizer):
        initial_dynamic_scale = self.initial_dynamic_scale()
        dynamic_loss_args = self.dynamic_loss_scale_args()
        clip_grad = self.gradient_clipping()

        if isinstance(optimizer, apex.optimizers.FusedAdam):
            if self.dynamic_loss_scale():
                logger.info('Creating fp16 optimizer with dynamic loss scale')
                timers = self.timers if self.wall_clock_breakdown() else None
                optimizer = FP16_Optimizer(
                    optimizer,
                    dynamic_loss_scale=True,
                    initial_dynamic_scale=initial_dynamic_scale,
                    dynamic_loss_args=dynamic_loss_args,
                    mpu=self.mpu,
                    clip_grad=clip_grad,
                    fused_adam_legacy=self.optimizer_legacy_fusion(),
                    timers=timers)
            else:
                logger.info('Creating fp16 optimizer with static loss scale: {}'.format(
                    self.loss_scale()))
                optimizer = FP16_Optimizer(
                    optimizer,
                    static_loss_scale=self.loss_scale(),
                    mpu=self.mpu,
                    clip_grad=clip_grad,
                    fused_adam_legacy=self.optimizer_legacy_fusion())
        else:
            logger.info('Creating fp16 unfused optimizer with dynamic loss scale')
            optimizer = FP16_UnfusedOptimizer(
                optimizer,
                dynamic_loss_scale=self.dynamic_loss_scale(),
                dynamic_loss_args=dynamic_loss_args,
                mpu=self.mpu,
                clip_grad=clip_grad,
                fused_lamb_legacy=self.optimizer_name() == LAMB_OPTIMIZER)

        return optimizer

    def _configure_zero_optimizer(self, optimizer):
        zero_stage = self.zero_optimization_stage()
        logger.info('Creating fp16 ZeRO stage {} optimizer'.format(zero_stage))

        if zero_stage == ZERO_OPTIMIZATION_OPTIMIZER_STATES:
            assert self.zero_reduce_scatter(), 'Stage 1 only supports reduce scatter mode'
            optimizer = FP16_DeepSpeedZeroOptimizer_Stage1(
                optimizer,
                static_loss_scale=self.loss_scale(),
                dynamic_loss_scale=self.dynamic_loss_scale(),
                dynamic_loss_args=self.dynamic_loss_scale_args(),
                clip_grad=self.gradient_clipping(),
                all_gather_partitions=self.zero_allgather_partitions(),
                allgather_size=self.zero_allgather_bucket_size(),
                max_elements_per_comm=self.zero_reduce_bucket_size(),
                dp_process_group=self.data_parallel_group,
                mpu=self.mpu)
        elif zero_stage == ZERO_OPTIMIZATION_GRADIENTS:
            optimizer = FP16_DeepSpeedZeroOptimizer(
                optimizer,
                timers=self.timers,
                static_loss_scale=self.loss_scale(),
                dynamic_loss_scale=self.dynamic_loss_scale(),
                dynamic_loss_args=self.dynamic_loss_scale_args(),
                clip_grad=self.gradient_clipping(),
                contiguous_gradients=self.zero_contiguous_gradients(),
                reduce_bucket_size=self.zero_reduce_bucket_size(),
                allgather_bucket_size=self.zero_allgather_bucket_size(),
                dp_process_group=self.data_parallel_group,
                reduce_scatter=self.zero_reduce_scatter(),
                overlap_comm=self.zero_overlap_comm(),
                cpu_offload=self.zero_cpu_offload(),
                mpu=self.mpu,
                postscale_gradients=self.postscale_gradients(),
                gradient_predivide_factor=self.gradient_predivide_factor(),
                gradient_accumulation_steps=self.gradient_accumulation_steps())
        else:
            raise NotImplementedError("ZeRO stage {} not implemented".format(zero_stage))

        return optimizer

    def deepspeed_io(self,
                     dataset,
                     batch_size=None,
                     route=ROUTE_TRAIN,
                     pin_memory=True,
                     data_sampler=None,
                     collate_fn=None,
                     num_local_io_workers=None):
        if not isinstance(dataset, torch.utils.data.Dataset):
            raise ValueError("Training data must be a torch Dataset")

        if data_sampler is None and (route == ROUTE_PREDICT or route == ROUTE_EVAL):
            data_sampler = torch.utils.data.SequentialSampler(dataset)

        if batch_size is None:
            batch_size = self.train_micro_batch_size_per_gpu()

        if collate_fn is None:
            collate_fn = self.collate_fn

        # Currently we only use timer in train route
        deepspeed_io_timer = None
        if route == ROUTE_TRAIN:
            deepspeed_io_timer = self.tput_timer

        # If mpu is provied, forward world size and parallel rank to sampler.
        data_parallel_world_size = None
        data_parallel_rank = None
        if self.mpu is not None:
            data_parallel_world_size = self.mpu.get_data_parallel_world_size()
            data_parallel_rank = self.mpu.get_data_parallel_rank()

        return DeepSpeedDataLoader(dataset=dataset,
                                   batch_size=batch_size,
                                   pin_memory=pin_memory,
                                   collate_fn=collate_fn,
                                   local_rank=self.local_rank,
                                   tput_timer=deepspeed_io_timer,
                                   num_local_io_workers=num_local_io_workers,
                                   data_sampler=data_sampler,
                                   data_parallel_world_size=data_parallel_world_size,
                                   data_parallel_rank=data_parallel_rank)

    def train(self):
        r"""
        """

        self.warn_unscaled_loss = True
        self.module.train()

    def eval(self):
        r"""
        """

        self.warn_unscaled_loss = True
        self.module.train(False)

    def _scale_loss(self, prescaled_loss):
        if isinstance(prescaled_loss, torch.Tensor):
            scaled_loss = prescaled_loss / self.gradient_accumulation_steps()
        elif isinstance(prescaled_loss, tuple) or isinstance(prescaled_loss, list):
            scaled_loss = []
            for l in prescaled_loss:
                if isinstance(l, torch.Tensor):
                    scaled_loss.append(l / self.gradient_accumulation_steps())
                else:
                    scaled_loss.append(l)
        else:
            scaled_loss = prescaled_loss
            if self.warn_unscaled_loss:
                logger.warning(
                    f'DeepSpeed unable to scale loss because of type: {type(prescaled_loss)}'
                )
                self.warn_unscaled_loss = False

        return scaled_loss

    def forward(self, *inputs, **kwargs):
        r"""Execute forward propagation

        Arguments:
            *inputs: Variable length input list
            **kwargs: variable length keyword arguments
        """

        if self.wall_clock_breakdown():
            self.timers('forward_microstep').start()
            self.timers('forward').start()

        if self.training_dataloader is None:
            self.tput_timer.start()
        loss = self.module(*inputs, **kwargs)

        if self.wall_clock_breakdown():
            self.timers('forward').stop()
            self.timers('forward_microstep').stop()

        return loss

    def allreduce_gradients(self, bucket_size=MEMORY_OPT_ALLREDUCE_SIZE):
        #Zero stage 2 communicates during non gradient accumulation boundaries as well
        if self.zero_optimization_partition_gradients():
            self.optimizer.overlapping_partition_gradients_reduce_epilogue()

        #Communicate only at gradient accumulation boundaries
        elif self.is_gradient_accumulation_boundary():
            if self.zero_optimization_stage() == ZERO_OPTIMIZATION_OPTIMIZER_STATES:
                assert self.zero_reduce_scatter()
                self.optimizer.reduce_scatter_gradients(
                    postscale_gradients=self.postscale_gradients(),
                    gradient_predivide_factor=self.gradient_predivide_factor(),
                    gradient_average=self.gradient_average)
            else:
                self.buffered_allreduce_fallback(elements_per_buffer=bucket_size)

    def backward(self, loss, allreduce_gradients=True):
        r"""Execute backward pass on the loss

        Arguments:
            loss: Torch tensor on which to execute backward propagation
            allreduce_gradients: If this is False, then gradient averaging will be skipped. Default is True.
        """

        # scale loss w.r.t. gradient accumulation if needed
        if self.gradient_accumulation_steps() > 1:
            loss = self._scale_loss(loss.float())

        # Log training Loss
        if self.tensorboard_enabled():
            if self.is_gradient_accumulation_boundary():
                if self.global_rank == 0:
                    self.sample_count += (self.train_micro_batch_size_per_gpu() *
                                          self.dp_world_size *
                                          self.gradient_accumulation_steps())
                    self.summary_events = [
                        (f'Train/Samples/train_loss',
                         loss.mean().item() * self.gradient_accumulation_steps(),
                         self.sample_count)
                    ]
                    for event in self.summary_events:  # write_summary_events
                        self.summary_writer.add_scalar(event[0], event[1], event[2])
                    self.summary_writer.flush()

        if self.wall_clock_breakdown():
            self.timers('backward_microstep').start()
            self.timers('backward').start()

        assert self.optimizer is not None, "must provide optimizer during " \
                                           "init in order to use backward"

        if self.wall_clock_breakdown():
            self.timers('backward_inner_microstep').start()
            self.timers('backward_inner').start()

        if self.zero_optimization():
            self.optimizer.is_gradient_accumulation_boundary = self.is_gradient_accumulation_boundary(
            )
            self.optimizer.backward(loss)
        elif self.amp_enabled():
            # AMP requires delaying unscale when inside gradient accumulation boundaries
            # https://nvidia.github.io/apex/advanced.html#gradient-accumulation-across-iterations
            delay_unscale = not self.is_gradient_accumulation_boundary()
            with amp.scale_loss(loss,
                                self.optimizer,
                                delay_unscale=delay_unscale) as scaled_loss:
                scaled_loss.backward()
        elif self.fp16_enabled():
            self.optimizer.backward(loss)
        else:
            loss.backward()

        if self.wall_clock_breakdown():
            self.timers('backward_inner').stop()
            self.timers('backward_inner_microstep').stop()

        if self.wall_clock_breakdown():
            self.timers('backward_allreduce_microstep').start()
            self.timers('backward_allreduce').start()

        if allreduce_gradients:
            self.allreduce_gradients()

        if self.wall_clock_breakdown():
            self.timers('backward_allreduce').stop()
            self.timers('backward_allreduce_microstep').stop()
            self.timers('backward').stop()
            self.timers('backward_microstep').stop()

        return loss

    def is_gradient_accumulation_boundary(self):
        return (self.micro_steps + 1) % \
            self.gradient_accumulation_steps() == 0

    def zero_grad(self):
        """
        Zero parameter grads.
        """
        for param_name, param in self.module.named_parameters():
            param.grad = None

    def clip_fp32_gradients(self):
        torch.nn.utils.clip_grad_norm_(parameters=self.module.parameters(),
                                       max_norm=self.gradient_clipping())

    def step(self):
        r"""Execute the weight update step after forward and backward propagation on effective_train_batch
        """
        if self.wall_clock_breakdown():
            self.timers('step_microstep').start()
            self.timers('step').start()

        assert self.optimizer is not None, "must provide optimizer during " \
                                           "init in order to use step"
        report_progress = self.global_rank == 0 if self.global_rank else True

        if self.is_gradient_accumulation_boundary():

            if self.gradient_clipping() > 0.0:
                if not self.fp16_enabled() and not self.amp_enabled():
                    self.clip_fp32_gradients()
                elif self.amp_enabled():
                    # AMP's recommended way of doing clipping
                    # https://nvidia.github.io/apex/advanced.html#gradient-clipping
                    master_params = amp.master_params(self.optimizer)
                    torch.nn.utils.clip_grad_norm_(parameters=master_params,
                                                   max_norm=self.gradient_clipping())
            self.optimizer.step()

            #zero grad in basic optimizer could be unreliable and may not exhibit
            #the behaviour that we want
            if not self.zero_optimization() and not self.fp16_enabled(
            ) and not self.amp_enabled():
                self.zero_grad()
            else:
                self.optimizer.zero_grad()

            # Check overlow here since in DS fp16 optimizer, the overflow is updated in above step() function.
            overflow = False
            if hasattr(self.optimizer, 'overflow'):
                overflow = self.optimizer.overflow

            if overflow:
                self.skipped_steps += 1
            else:
                if self.lr_scheduler is not None:
                    self.lr_scheduler.step()
                if report_progress and (self.global_steps +
                                        1) % self.steps_per_print() == 0:
                    self._report_progress(self.global_steps + 1)

            self.global_steps += 1

        self.tput_timer.stop(report_progress)

        # Log learning rate
        if self.tensorboard_enabled():
            if self.is_gradient_accumulation_boundary():
                if self.global_rank == 0:
                    self.summary_events = [(f'Train/Samples/lr',
                                            self.get_lr()[0],
                                            self.sample_count)]
                    for event in self.summary_events:  # write_summary_events
                        self.summary_writer.add_scalar(event[0], event[1], event[2])
                    self.summary_writer.flush()

        if self.wall_clock_breakdown():
            self.timers('step').stop()
            self.timers('step_microstep').stop()
            timer_names = [
                'forward_microstep',
                'backward_microstep',
                'backward_inner_microstep',
                'backward_allreduce_microstep',
                'step_microstep'
            ]
            self.timers.log(names=timer_names, memory_breakdown=self.memory_breakdown())

            # Log timing
            if self.is_gradient_accumulation_boundary():
                if self.tensorboard_enabled():
                    if self.global_rank == 0:
                        self.summary_events = [
                            (f'Train/Samples/elapsed_time_ms_forward',
                             self.timers('forward').elapsed(reset=False) * 1000.0,
                             self.sample_count),
                            (f'Train/Samples/elapsed_time_ms_backward',
                             self.timers('backward').elapsed(reset=False) * 1000.0,
                             self.sample_count),
                            (f'Train/Samples/elapsed_time_ms_backward_inner',
                             self.timers('backward_inner').elapsed(reset=False) * 1000.0,
                             self.sample_count),
                            (f'Train/Samples/elapsed_time_ms_backward_allreduce',
                             self.timers('backward_allreduce').elapsed(reset=False) *
                             1000.0,
                             self.sample_count),
                            (f'Train/Samples/elapsed_time_ms_step',
                             self.timers('step').elapsed(reset=False) * 1000.0,
                             self.sample_count)
                        ]
                        for event in self.summary_events:  # write_summary_events
                            self.summary_writer.add_scalar(event[0], event[1], event[2])
                        self.summary_writer.flush()

            if self.wall_clock_breakdown():
                self.timers.log([
                    'forward',
                    'backward',
                    'backward_inner',
                    'backward_allreduce',
                    'step'
                ])

        self.micro_steps += 1

    def _get_optimizer_param(self, param_name):
        result = []
        if not self.optimizer:
            return result
        for group in self.optimizer.param_groups:
            if param_name in group:
                result.append(group[param_name])
            else:
                result.append(0.0)
        return result

    def get_lr(self):
        return self._get_optimizer_param('lr')

    def get_type(self):
        return self._get_optimizer_param('type')

    def get_mom(self):
        return self._get_optimizer_param('betas')

    def _report_progress(self, step):
        lr = self.get_lr()
        mom = self.get_mom()
        logger.info('rank:{} step={}, skipped={}, lr={}, mom={}'.format(
            self.global_rank,
            step,
            self.skipped_steps,
            lr,
            mom))

    def allreduce_bucket(self, bucket):
        tensor = flatten(bucket)

        tensor_to_allreduce = tensor

        if self.allreduce_always_fp32():
            tensor_to_allreduce = tensor.float()

        if self.postscale_gradients():
            if self.gradient_predivide_factor() != 1.0:
                tensor_to_allreduce.mul_(1. / self.gradient_predivide_factor())

            dist.all_reduce(tensor_to_allreduce, group=self.data_parallel_group)

            if self.gradient_average:
                if self.gradient_predivide_factor() != self.dp_world_size:
                    tensor_to_allreduce.mul_(self.gradient_predivide_factor() /
                                             self.dp_world_size)
        else:
            tensor_to_allreduce.div_(self.dp_world_size)
            dist.all_reduce(tensor_to_allreduce, group=self.data_parallel_group)

        if self.allreduce_always_fp32() and tensor is not tensor_to_allreduce:
            tensor.copy_(tensor_to_allreduce)

        return tensor

    def allreduce_and_copy(self, small_bucket):
        allreduced = self.allreduce_bucket(small_bucket)
        for buf, synced in zip(small_bucket, unflatten(allreduced, small_bucket)):
            buf.copy_(synced)

    def allreduce_no_retain(self, bucket, numel_per_bucket=500000000):
        small_bucket = []
        numel = 0
        for tensor in bucket:
            small_bucket.append(tensor)
            numel = numel + tensor.numel()
            if numel > numel_per_bucket:
                self.allreduce_and_copy(small_bucket)
                small_bucket = []
                numel = 0
        if len(small_bucket) > 0:
            self.allreduce_and_copy(small_bucket)

    def buffered_allreduce_fallback(self, grads=None, elements_per_buffer=500000000):
        grads = []
        for param_name, param in self.module.named_parameters():
            if param.grad is None:
                # In cases where there is an imbalance of empty grads across
                # ranks we must create empty grads, this will ensure that every
                # rank is reducing the same size. In some cases it may make
                # sense in the future to support the ability to average not
                # w.r.t. world size but with a different value.
                param.grad = torch.zeros(param.size(),
                                         dtype=param.dtype,
                                         device=param.device)
                grads.append(param.grad.data)
            else:
                grad_data = param.grad.data
                if self.sparse_gradients_enabled(
                ) and param_name in self.csr_tensor_module_names:
                    grads.append(CSRTensor(grad_data))
                else:
                    grads.append(grad_data)

        split_buckets = split_half_float_double_csr(grads)

        for i, bucket_tuple in enumerate(split_buckets):
            bucket_type, bucket = bucket_tuple
            if bucket_type == CSRTensor.type():
                self.csr_allreduce_no_retain(bucket)
            else:
                self.allreduce_no_retain(bucket, numel_per_bucket=elements_per_buffer)

    def csr_allreduce_no_retain(self, bucket):
        allreduced_csrs = self.csr_allreduce_bucket(bucket)
        # Densify csr tensor and copy back to original location
        for csr in allreduced_csrs:
            dense_tensor = csr.to_dense()
            csr.orig_dense_tensor.copy_(dense_tensor)

    def csr_allreduce_bucket(self, bucket):
        csr_list = []
        for csr in bucket:
            csr_list.append(self.csr_allreduce(csr))
        return csr_list

    def csr_allreduce(self, csr):
        # Pre-divide for fp16 stability
        csr.values.div_(self.dp_world_size)

        indices_device_list = self.csr_all_gather(csr.indices)
        values_device_list = self.csr_all_gather(csr.values)

        csr.indices = torch.cat(indices_device_list)
        csr.values = torch.cat(values_device_list)
        return csr

    def csr_all_gather(self, value):
        my_size = torch.LongTensor([value.size()[0]]).to(self.device)
        all_sizes = self.all_gather_scalar(my_size)
        max_size = torch.cat(all_sizes).max()
        fill_size = (max_size - my_size)

        assert value.dim() in [1, 2]
        if value.dim() == 1:
            if fill_size > 0:
                value = torch.cat([value, value.new_zeros(fill_size)])
            tensor_list = [value.new_zeros(max_size) for _ in range(self.dp_world_size)]
        else:
            if fill_size > 0:
                value = torch.cat([value, value.new_zeros(fill_size, value.size()[1])])
            tensor_list = [
                value.new_zeros(max_size,
                                value.size()[1]) for _ in range(self.dp_world_size)
            ]

        dist.all_gather(tensor_list, value, group=self.data_parallel_group)
        tensors = []
        for dev_idx, t in enumerate(tensor_list):
            size = all_sizes[dev_idx][0]
            tensors.append(
                t.index_select(0,
                               torch.LongTensor(range(size)).to(self.device)))

        return tensors

    def all_gather_scalar(self, value):
        tensor_list = [value.new_zeros(value.size()) for _ in range(self.dp_world_size)]
        dist.all_gather(tensor_list, value, group=self.data_parallel_group)
        return tensor_list

    def module_state_dict(self, destination=None, prefix='', keep_vars=False):
        sd = self.module.state_dict(destination, prefix, keep_vars)
        return sd

    def load_module_state_dict(self, state_dict, strict=True):
        self.module.load_state_dict(state_dict, strict=strict)

    def _get_rank_zero_ckpt_name(self, checkpoints_path, tag, mp_rank, dp_rank):
        filename = 'zero_pp_rank_{}'.format(dp_rank)
        zero_ckpt_name = os.path.join(
            checkpoints_path,
            str(tag),
            filename + '_mp_rank_{:02d}'.format(mp_rank) + 'optim_states.pt')
        return zero_ckpt_name

    def _get_zero_ckpt_name(self, checkpoints_path, tag):
        mp_rank = 0 if self.mpu is None else self.mpu.get_model_parallel_rank()
        pp_rank = torch.distributed.get_rank(group=self.optimizer.dp_process_group)
        return self._get_rank_zero_ckpt_name(checkpoints_path, tag, mp_rank, pp_rank)

    def _get_ckpt_name(self, checkpoints_path, tag):

        mp_rank = 0 if self.mpu is None else self.mpu.get_model_parallel_rank()
        ckpt_name = os.path.join(checkpoints_path,
                                 str(tag),
                                 'mp_rank_{:02d}'.format(mp_rank) + '_model_states.pt')
        return ckpt_name

    def _ensure_directory_exists(self, filename):
        dirname = os.path.dirname(filename)
        if not os.path.exists(dirname):
            os.makedirs(dirname)

    def load_checkpoint(self,
                        load_dir,
                        tag,
                        load_module_strict=True,
                        load_optimizer_states=True,
                        load_lr_scheduler_states=True):
        r"""Load training checkpoint

        Arguments:
            load_dir: Required. Directory to load the checkpoint from
            tag: Required. Checkpoint tag used as a unique identifier for the checkpoint. Ex. Global Step.
            load_module_strict: Optional. Boolean to strictly enforce that the keys in state_dict of module and checkpoint match.
            load_optimizer_states: Optional. Boolean to load the training optimizer states from Checkpoint. Ex. ADAM's momentum and variance
            load_lr_scheduler_states: Optional. Boolean to add the learning rate scheduler states from Checkpoint.
        Return:
            load_path: Path of the loaded checkpoint. None if loading the checkpoint failed
            client_state: State dictionary used for loading required training states in the client code.
        """

        load_path, client_states = self._load_checkpoint(load_dir,
                                                         tag,
                                                         load_module_strict=load_module_strict,
                                                         load_optimizer_states=load_optimizer_states,
                                                         load_lr_scheduler_states=load_lr_scheduler_states)

        if self.zero_optimization() and load_path is not None:
            self._load_zero_checkpoint(load_dir,
                                       tag,
                                       load_optimizer_states=load_optimizer_states)

        return load_path, client_states

    def _load_checkpoint(self,
                         load_dir,
                         tag,
                         load_module_strict=True,
                         load_optimizer_states=True,
                         load_lr_scheduler_states=True):

        load_path = self._get_ckpt_name(load_dir, tag)

        if not os.path.exists(load_path):
            logger.warn(
                'Client provided checkpoint load path: {} does not exist ... skip checkpoint load'
                .format(load_path))
            return None, None

        logger.info('Loading checkpoint: {}'.format(load_path))
        checkpoint = torch.load(load_path, map_location=lambda storage, loc: storage)

        self.load_module_state_dict(state_dict=checkpoint['module'],
                                    strict=load_module_strict)
        if not self.zero_optimization():
            if self.fp16_enabled():
                self.optimizer.load_state_dict(
                    checkpoint['optimizer'],
                    load_optimizer_states=load_optimizer_states)
            else:
                self.optimizer.load_state_dict(checkpoint['optimizer'])

        if load_lr_scheduler_states and self.lr_scheduler is not None:
            self.lr_scheduler.load_state_dict(checkpoint['lr_scheduler'])

        self.csr_tensor_module_names = checkpoint['csr_tensor_module_names']
        self.global_steps = checkpoint['global_steps']
        self.skipped_steps = checkpoint['skipped_steps']
        self.loaded_checkpoint_mp_world_size = checkpoint['mp_world_size']
        self.loaded_checkpoint_dp_world_size = checkpoint['dp_world_size']
        deepspeed_states = [
            'module',
            'optimizer',
            'lr_scheduler',
            'csr_tensor_module_names',
            'skipped_steps',
            'global_steps',
            'dp_world_size',
            'mp_world_size'
        ]
        client_state = {
            key: value
            for key,
            value in checkpoint.items() if not key in deepspeed_states
        }

        return load_path, client_state

    def _load_zero_checkpoint(self, load_dir, tag, load_optimizer_states=True):
        zero_sd_list = self._get_all_zero_checkpoints(load_dir, tag)
        if zero_sd_list is None:
            return

        self.optimizer.load_state_dict(
            state_dict_list=zero_sd_list,
            load_optimizer_states=load_optimizer_states,
            load_from_fp32_weights=self.zero_load_from_fp32_weights())
        print(
            f'loading {len(zero_sd_list)} zero partition checkpoints for rank {self.global_rank}'
        )

    def _get_mp_rank_zero_checkpoint_names(self, load_dir, tag, mp_rank, dp_world_size):
        zero_ckpt_names = []
        for dp_rank in range(dp_world_size):
            ckpt_name = self._get_rank_zero_ckpt_name(checkpoints_path=load_dir,
                                                      tag=tag,
                                                      mp_rank=mp_rank,
                                                      dp_rank=dp_rank)
            zero_ckpt_names.append(ckpt_name)

        return zero_ckpt_names

    def _get_all_zero_checkpoint_names(self,
                                       load_dir,
                                       tag,
                                       mp_world_size,
                                       dp_world_size):
        zero_ckpt_names = []
        for mp_rank in range(mp_world_size):
            mp_rank_ckpt_names = self._get_mp_rank_zero_checkpoint_names(
                load_dir=load_dir,
                tag=tag,
                mp_rank=mp_rank,
                dp_world_size=dp_world_size)
            zero_ckpt_names += mp_rank_ckpt_names

        return zero_ckpt_names

    def _get_all_zero_checkpoints(self, load_dir, tag):
        mp_rank = 0 if self.mpu is None else self.mpu.get_model_parallel_rank()
        zero_ckpt_names = self._get_mp_rank_zero_checkpoint_names(
            load_dir=load_dir,
            tag=tag,
            mp_rank=mp_rank,
            dp_world_size=self.loaded_checkpoint_dp_world_size)
        invalid_zero_ckpt_paths = []
        for ckpt_name in zero_ckpt_names:
            if not os.path.exists(ckpt_name):
                invalid_zero_ckpt_paths.append(ckpt_name)

        if len(invalid_zero_ckpt_paths) > 0:
            logging.warn(
                f"Client provided zero checkpoint load paths: {invalid_zero_ckpt_paths} does not exist"
            )
            return None

        zero_sd_list = []
        for ckpt_name in zero_ckpt_names:
            zero_sd_list.append(torch.load(ckpt_name, map_location='cpu'))

        zero_optimizer_sd = [sd['optimizer_state_dict'] for sd in zero_sd_list]
        print(
            f"successfully loaded {len(zero_optimizer_sd)} ZeRO state_dicts for rank {self.global_rank}"
        )
        return zero_optimizer_sd

    def save_checkpoint(self, save_dir, tag, client_state={}):
        r"""Save training checkpoint

        Arguments:
            save_dir: Required. Directory for saving the checkpoint
            tag: Required. Checkpoint tag used as a unique identifier for the checkpoint. Ex. Global Step.
            client_state: Optional. State dictionary used for saving required training states in the client code.
        """

        # This is to make sure the checkpoint names are created without collision
        # There seems to be issue creating them in parallel

        if self.save_non_zero_checkpoint:
            self._create_checkpoint_file(save_dir, tag, False)
            self._save_checkpoint(save_dir, tag, client_state=client_state)

        if self.save_zero_checkpoint:
            self._create_zero_checkpoint_files(save_dir, tag)
            self._save_zero_checkpoint(save_dir, tag)

        return True

    def _create_checkpoint_file(self, save_dir, tag, zero_checkpoint):
        name_function = self._get_zero_ckpt_name if zero_checkpoint else self._get_ckpt_name
        try:
            checkpoint_name = name_function(save_dir, tag)
            self._ensure_directory_exists(checkpoint_name)
        except:
            logger.error(f'Failed Saving model checkpoint to {save_dir} with tag {tag}')
            return False

        return True

    def _create_zero_checkpoint_files(self, save_dir, tag):
        success = True
        # zero checkpoint files are created sequentially
        for rank in range(self.world_size):
            if rank == self.global_rank:
                success = self._create_checkpoint_file(save_dir, tag, True)

            dist.barrier()

        return success

    def _save_checkpoint(self, save_dir, tag, client_state={}):

        save_path = self._get_ckpt_name(save_dir, tag)
        # self._ensure_directory_exists(save_path)

        state = {
            'module':
            self.module_state_dict(),
            'optimizer':
            self.optimizer.state_dict()
            if self.optimizer and not self.zero_optimization() else None,
            'lr_scheduler':
            self.lr_scheduler.state_dict() if self.lr_scheduler is not None else None,
            'csr_tensor_module_names':
            self.csr_tensor_module_names,
            'skipped_steps':
            self.skipped_steps,
            'global_steps':
            self.global_steps,
            'dp_world_size':
            self.dp_world_size,
            'mp_world_size':
            self.mp_world_size
        }
        state.update(client_state)

        logger.info('Saving model checkpoint: {}'.format(save_path))
        torch.save(state, save_path)

    def _save_zero_checkpoint(self, save_path, tag):
        zero_checkpoint_name = self._get_zero_ckpt_name(save_path, tag)
        # self._ensure_directory_exists(zero_checkpoint_name)
        zero_sd = {'optimizer_state_dict': self.optimizer.state_dict()}
        torch.save(zero_sd, zero_checkpoint_name)
        logger.info('zero checkpoint saved {}'.format(zero_checkpoint_name))<|MERGE_RESOLUTION|>--- conflicted
+++ resolved
@@ -15,11 +15,8 @@
 
 from deepspeed.runtime.zero.stage2 import FP16_DeepSpeedZeroOptimizer
 from deepspeed.runtime.zero.stage1 import FP16_DeepSpeedZeroOptimizer_Stage1
-<<<<<<< HEAD
 from deepspeed.runtime.zero.utils import is_zero_supported_optimizer
-=======
 from deepspeed.ops.adam import DeepSpeedCPUAdam
->>>>>>> 1a4a82b6
 from deepspeed.runtime.activation_checkpointing import checkpointing as activation_checkpointing
 from deepspeed.runtime.fp16.fused_optimizer import FP16_Optimizer
 from deepspeed.runtime.fp16.unfused_optimizer import FP16_UnfusedOptimizer
@@ -301,7 +298,7 @@
 
     def deepspeed_adam(self):
         return self._config.zero_config.deepspeed_adam
-        
+
     def zero_optimization_stage(self):
         return self._config.zero_optimization_stage
 
@@ -542,11 +539,13 @@
             )
         if self.optimizer_name() == ADAM_OPTIMIZER:
             if self.zero_cpu_offload():
-                if False: #self.deepspeed_adam():
-                    optimizer = DeepSpeedCPUAdam(model_parameters, **optimizer_parameters)
+                if False:  #self.deepspeed_adam():
+                    optimizer = DeepSpeedCPUAdam(model_parameters,
+                                                 **optimizer_parameters)
                 else:
-                    optimizer = torch.optim.Adam(model_parameters, **optimizer_parameters)
-                
+                    optimizer = torch.optim.Adam(model_parameters,
+                                                 **optimizer_parameters)
+
             else:
                 from apex.optimizers.fused_adam import FusedAdam
                 optimizer = FusedAdam(model_parameters, **optimizer_parameters)
